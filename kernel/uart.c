--- conflicted
+++ resolved
@@ -68,12 +68,6 @@
 
   // reset and enable FIFOs.
   WriteReg(FCR, FCR_FIFO_ENABLE | FCR_FIFO_CLEAR);
-<<<<<<< HEAD
-
-  // enable transmit and receive interrupts.
-  WriteReg(IER, IER_TX_ENABLE | IER_RX_ENABLE);
-=======
->>>>>>> 2ae9c8e2
 
   // enable transmit and receive interrupts.
   WriteReg(IER, IER_TX_ENABLE | IER_RX_ENABLE);
