--- conflicted
+++ resolved
@@ -214,11 +214,7 @@
         printf("fstat reports wrong size %d\n", (int)st.size);
         exit(1);
       }
-<<<<<<< HEAD
-      if(st.ino > 200){
-=======
       if(st.ino > 50){
->>>>>>> b62d4d41
         printf("fstat reports crazy i-number %d\n", st.ino);
         exit(1);
       }
