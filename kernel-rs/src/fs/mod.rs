--- conflicted
+++ resolved
@@ -52,23 +52,13 @@
 }
 
 impl FileSystem {
-<<<<<<< HEAD
     pub fn new(dev: u32) -> Self {
         let superblock = unsafe { Superblock::new(&Disk::read(dev, 1)) };
-        let log = Sleepablelock::new("LOG", Log::new(dev, &superblock));
+        let log = Sleepablelock::new(
+            "LOG",
+            Log::new(dev, superblock.logstart as i32, superblock.nlog as i32),
+        );
         Self { superblock, log }
-=======
-    pub fn new(dev: i32) -> Self {
-        unsafe {
-            let superblock = Superblock::new(dev);
-            assert_eq!(superblock.magic, FSMAGIC, "invalid file system");
-            let log = Sleepablelock::new(
-                "LOG",
-                Log::new(dev, superblock.logstart as i32, superblock.nlog as i32),
-            );
-            Self { superblock, log }
-        }
->>>>>>> c1220ff0
     }
 
     /// Called for each FS system call.
