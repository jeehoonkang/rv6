--- conflicted
+++ resolved
@@ -1,40 +1,9 @@
-<<<<<<< HEAD
-use crate::memlayout::{PLIC, PLIC_PENDING, UART0_IRQ, VIRTIO0_IRQ};
-extern "C" {
-    // proc.c
-    #[no_mangle]
-    fn cpuid() -> i32;
-}
+use crate::{
+    memlayout::{PLIC, PLIC_PENDING, UART0_IRQ, VIRTIO0_IRQ},
+    proc::cpuid,
+};
 /// local interrupt controller, which contains the timer.
 /// cycles since boot.
-=======
-use crate::proc::cpuid;
-// Physical memory layout
-// qemu -machine virt is set up like this,
-// based on qemu's hw/riscv/virt.c:
-//
-// 00001000 -- boot ROM, provided by qemu
-// 02000000 -- CLINT
-// 0C000000 -- PLIC
-// 10000000 -- uart0
-// 10001000 -- virtio disk
-// 80000000 -- boot ROM jumps here in machine mode
-//             -kernel loads the kernel here
-// unused RAM after 80000000.
-// the kernel uses physical memory thus:
-// 80000000 -- entry.S, then kernel text and data
-// end -- start of kernel page allocation area
-// PHYSTOP -- end RAM used by the kernel
-// qemu puts UART registers here in physical memory.
-pub const UART0_IRQ: i32 = 10;
-// virtio mmio interface
-pub const VIRTIO0_IRQ: i32 = 1;
-// local interrupt controller, which contains the timer.
-// cycles since boot.
-// qemu puts programmable interrupt controller here.
-pub const PLIC: i64 = 0xc000000;
-pub const PLIC_PENDING: i64 = PLIC + 0x1000;
->>>>>>> a51db6db
 ///
 /// the riscv Platform Level Interrupt Controller (PLIC).
 ///
