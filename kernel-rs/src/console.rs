--- conflicted
+++ resolved
@@ -71,11 +71,7 @@
 static mut cons: Console = Console::zeroed();
 
 /// user write()s to the console go here.
-<<<<<<< HEAD
-unsafe fn consolewrite(mut user_src: i32, mut src: u64, mut n: i32) -> i32 {
-=======
-pub unsafe fn consolewrite(mut user_src: i32, mut src: usize, mut n: i32) -> i32 {
->>>>>>> 8de0d344
+unsafe fn consolewrite(mut user_src: i32, mut src: usize, mut n: i32) -> i32 {
     cons.lock.acquire();
     for i in 0..n {
         let mut c: libc::c_char = 0;
@@ -98,11 +94,7 @@
 /// copy (up to) a whole input line to dst.
 /// user_dist indicates whether dst is a user
 /// or kernel address.
-<<<<<<< HEAD
-unsafe fn consoleread(mut user_dst: i32, mut dst: u64, mut n: i32) -> i32 {
-=======
-pub unsafe fn consoleread(mut user_dst: i32, mut dst: usize, mut n: i32) -> i32 {
->>>>>>> 8de0d344
+unsafe fn consoleread(mut user_dst: i32, mut dst: usize, mut n: i32) -> i32 {
     let mut target: u32 = n as u32;
     cons.lock.acquire();
     while n > 0 as i32 {
