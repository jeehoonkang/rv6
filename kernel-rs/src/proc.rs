use crate::libc;
use crate::{
    file::{File, Inode},
    fs::{fsinit, namei},
    kalloc::{kalloc, kfree},
    log::{begin_op, end_op},
    memlayout::{kstack, TRAMPOLINE, TRAPFRAME},
    param::{NCPU, NOFILE, NPROC, ROOTDEV},
    printf::{panic, printf},
    riscv::{intr_get, intr_on, pagetable_t, r_tp, PGSIZE, PTE_R, PTE_W, PTE_X},
    spinlock::{pop_off, push_off, Spinlock},
    string::safestrcpy,
    trap::usertrapret,
    vm::{
        copyin, copyout, kvminithart, kvmmap, mappages, uvmalloc, uvmcopy, uvmcreate, uvmdealloc,
        uvmfree, uvminit, uvmunmap,
    },
};
use core::cmp::Ordering;
use core::ptr;

extern "C" {
    // swtch.S
    #[no_mangle]
    fn swtch(_: *mut Context, _: *mut Context);

    // trampoline.S
    #[no_mangle]
    static mut trampoline: [libc::c_char; 0];
}

/// per-CPU-state
#[derive(Copy, Clone)]
pub struct cpu {
<<<<<<< HEAD
    /// The process running on this cpu, or null
    pub proc_0: *mut proc_0,

    /// swtch() her to enter scheduler()
=======
    pub proc: *mut proc,
>>>>>>> f1df2b42
    pub scheduler: Context,

    /// Depth of push_off() nesting
    pub noff: i32,

    /// Were interrupts enabled before push_off()?
    pub intena: i32,
}

/// Saved registers for kernel context switches.
#[derive(Copy, Clone)]
#[repr(C)]
pub struct Context {
    pub ra: usize,
    pub sp: usize,

    /// callee-saved
    pub s0: usize,
    pub s1: usize,
    pub s2: usize,
    pub s3: usize,
    pub s4: usize,
    pub s5: usize,
    pub s6: usize,
    pub s7: usize,
    pub s8: usize,
    pub s9: usize,
    pub s10: usize,
    pub s11: usize,
}

/// Per-process state
#[derive(Copy, Clone)]
pub struct proc {
    lock: Spinlock,

    /// p->lock must be held when using these:
    /// Process state
    pub state: procstate,
<<<<<<< HEAD

    /// Parent process
    parent: *mut proc_0,

    /// If non-zero, sleeping on chan
=======
    parent: *mut proc,
>>>>>>> f1df2b42
    chan: *mut libc::c_void,

    /// If non-zero, have been killed
    pub killed: i32,

    /// Exit status to be returned to parent's wait
    xstate: i32,

    /// Process ID
    pub pid: i32,

    /// these are private to the process, so p->lock need not be held.
    /// Bottom of kernel stack for this process
    pub kstack: usize,

    /// Size of process memory (bytes)
    pub sz: usize,

    /// Page table
    pub pagetable: pagetable_t,

    /// data page for trampoline.S
    pub tf: *mut trapframe,

    /// swtch() here to run process
    context: Context,

    /// Open files
    pub ofile: [*mut File; NOFILE as usize],

    /// Current directory
    pub cwd: *mut Inode,

    /// Process name (debugging)
    pub name: [libc::c_char; 16],
}

/// per-process data for the trap handling code in trampoline.S.
/// sits in a page by itself just under the trampoline page in the
/// user page table. not specially mapped in the kernel page table.
/// the sscratch register points here.
/// uservec in trampoline.S saves user registers in the trapframe,
/// then initializes registers from the trapframe's
/// kernel_sp, kernel_hartid, kernel_satp, and jumps to kernel_trap.
/// usertrapret() and userret in trampoline.S set up
/// the trapframe's kernel_*, restore user registers from the
/// trapframe, switch to the user page table, and enter user space.
/// the trapframe includes callee-saved user registers like s0-s11 because the
/// return-to-user path via usertrapret() doesn't return through
/// the entire kernel call stack.
#[derive(Copy, Clone)]
pub struct trapframe {
    /// 0 - kernel page table
    pub kernel_satp: usize,

    /// 8 - top of process's kernel stack
    pub kernel_sp: usize,

    /// 16 - usertrap()
    pub kernel_trap: usize,

    /// 24 - saved user program counter
    pub epc: usize,

    /// 32 - saved kernel tp
    pub kernel_hartid: usize,

    /// 40
    pub ra: usize,

    /// 48
    pub sp: usize,

    /// 56
    pub gp: usize,

    /// 64
    pub tp: usize,

    /// 72
    pub t0: usize,

    /// 80
    pub t1: usize,

    /// 88
    pub t2: usize,

    /// 96
    pub s0: usize,

    /// 104
    pub s1: usize,

    /// 112
    pub a0: usize,

    /// 120
    pub a1: usize,

    /// 128
    pub a2: usize,

    /// 136
    pub a3: usize,

    /// 144
    pub a4: usize,

    /// 152
    pub a5: usize,

    /// 160
    pub a6: usize,

    /// 168
    pub a7: usize,

    /// 176
    pub s2: usize,

    /// 184
    pub s3: usize,

    /// 192
    pub s4: usize,

    /// 200
    pub s5: usize,

    /// 208
    pub s6: usize,

    /// 216
    pub s7: usize,

    /// 224
    pub s8: usize,

    /// 232
    pub s9: usize,

    /// 240
    pub s10: usize,

    /// 248
    pub s11: usize,

    /// 256
    pub t3: usize,

    /// 264
    pub t4: usize,

    /// 272
    pub t5: usize,

    /// 280
    pub t6: usize,
}

impl cpu {
    // TODO: transient measure
    const fn zeroed() -> Self {
        Self {
            proc: ptr::null_mut(),
            scheduler: Context::zeroed(),
            noff: 0,
            intena: 0,
        }
    }
}

impl Context {
    // TODO: transient measure
    const fn zeroed() -> Self {
        Self {
            ra: 0,
            sp: 0,
            s0: 0,
            s1: 0,
            s2: 0,
            s3: 0,
            s4: 0,
            s5: 0,
            s6: 0,
            s7: 0,
            s8: 0,
            s9: 0,
            s10: 0,
            s11: 0,
        }
    }
}

impl proc {
    // TODO: transient measure
    const fn zeroed() -> Self {
        Self {
            lock: Spinlock::zeroed(),
            state: UNUSED,
            parent: ptr::null_mut(),
            chan: ptr::null_mut(),
            killed: 0,
            xstate: 0,
            pid: 0,
            kstack: 0,
            sz: 0,
            pagetable: ptr::null_mut(),
            tf: ptr::null_mut(),
            context: Context::zeroed(),
            ofile: [ptr::null_mut(); NOFILE as usize],
            cwd: ptr::null_mut(),
            name: [0; 16],
        }
    }
}

type procstate = u32;

pub const ZOMBIE: procstate = 4;
pub const RUNNING: procstate = 3;
pub const RUNNABLE: procstate = 2;
pub const SLEEPING: procstate = 1;
pub const UNUSED: procstate = 0;

static mut cpus: [cpu; NCPU as usize] = [cpu::zeroed(); NCPU as usize];

static mut proc: [proc; NPROC as usize] = [proc::zeroed(); NPROC as usize];

<<<<<<< HEAD
static mut initproc: *mut proc_0 = ptr::null_mut();

=======
static mut initproc: *mut proc = ptr::null_mut();
>>>>>>> f1df2b42
static mut nextpid: i32 = 1;
static mut pid_lock: Spinlock = Spinlock::zeroed();

#[no_mangle]
pub unsafe fn procinit() {
    pid_lock.initlock(b"nextpid\x00" as *const u8 as *const libc::c_char as *mut libc::c_char);
    let mut p = proc.as_mut_ptr();
    while p < &mut *proc.as_mut_ptr().offset(NPROC as isize) as *mut proc {
        (*p).lock
            .initlock(b"proc\x00" as *const u8 as *const libc::c_char as *mut libc::c_char);

        // Allocate a page for the process's kernel stack.
        // Map it high in memory, followed by an invalid
        // guard page.
        let mut pa: *mut libc::c_char = kalloc() as *mut libc::c_char;
        if pa.is_null() {
            panic(b"kalloc\x00" as *const u8 as *const libc::c_char as *mut libc::c_char);
        }
        let mut va: usize =
            kstack(p.wrapping_offset_from(proc.as_mut_ptr()) as i64 as i32) as usize;
        kvmmap(va, pa as usize, PGSIZE as usize, (PTE_R | PTE_W) as i32);
        (*p).kstack = va;
        p = p.offset(1)
    }
    kvminithart();
}

/// Must be called with interrupts disabled,
/// to prevent race with process being moved
/// to a different CPU.
pub unsafe fn cpuid() -> i32 {
    let mut id: i32 = r_tp() as i32;
    id
}

/// Return this CPU's cpu struct.
/// Interrupts must be disabled.
pub unsafe fn mycpu() -> *mut cpu {
    let mut id: i32 = cpuid();
    let mut c: *mut cpu = &mut *cpus.as_mut_ptr().offset(id as isize) as *mut cpu;
    c
}

/// Return the current struct proc *, or zero if none.
pub unsafe fn myproc() -> *mut proc {
    push_off();
    let mut c: *mut cpu = mycpu();
    let mut p: *mut proc = (*c).proc;
    pop_off();
    p
}

unsafe fn allocpid() -> i32 {
    let mut pid: i32 = 0;
    pid_lock.acquire();
    pid = nextpid;
    nextpid += 1;
    pid_lock.release();
    pid
}

/// Look in the process table for an UNUSED proc.
/// If found, initialize state required to run in the kernel,
/// and return with p->lock held.
/// If there are no free procs, return 0.
unsafe fn allocproc() -> *mut proc {
    let mut current_block: usize;
    let mut p = proc.as_mut_ptr();
    loop {
        if p >= &mut *proc.as_mut_ptr().offset(NPROC as isize) as *mut proc {
            current_block = 7815301370352969686;
            break;
        }
        (*p).lock.acquire();
        if (*p).state as u32 == UNUSED as u32 {
            current_block = 17234009953499979309;
            break;
        }
        (*p).lock.release();
        p = p.offset(1)
    }
    match current_block {
        7815301370352969686 => ptr::null_mut(),
        _ => {
            (*p).pid = allocpid();

            // Allocate a trapframe page.
            (*p).tf = kalloc() as *mut trapframe;
            if (*p).tf.is_null() {
                (*p).lock.release();
                return ptr::null_mut();
            }

            // An empty user page table.
            (*p).pagetable = proc_pagetable(p);

            // Set up new context to start executing at forkret,
            // which returns to user space.
            ptr::write_bytes(&mut (*p).context as *mut Context, 0, 1);
            (*p).context.ra = forkret as usize;
            (*p).context.sp = (*p).kstack.wrapping_add(PGSIZE as usize);
            p
        }
    }
}

/// free a proc structure and the data hanging from it,
/// including user pages.
/// p->lock must be held.
unsafe fn freeproc(mut p: *mut proc) {
    if !(*p).tf.is_null() {
        kfree((*p).tf as *mut libc::c_void);
    }
    (*p).tf = ptr::null_mut();
    if !(*p).pagetable.is_null() {
        proc_freepagetable((*p).pagetable, (*p).sz);
    }
    (*p).pagetable = 0 as pagetable_t;
    (*p).sz = 0;
    (*p).pid = 0;
    (*p).parent = ptr::null_mut();
    (*p).name[0] = 0 as libc::c_char;
    (*p).chan = ptr::null_mut();
    (*p).killed = 0;
    (*p).xstate = 0;
    (*p).state = UNUSED;
}

/// Create a page table for a given process,
/// with no user pages, but with trampoline pages.
pub unsafe fn proc_pagetable(mut p: *mut proc) -> pagetable_t {
    let mut pagetable: pagetable_t = ptr::null_mut();

    // An empty page table.
    pagetable = uvmcreate();

    // map the trampoline code (for system call return)
    // at the highest user virtual address.
    // only the supervisor uses it, on the way
    // to/from user space, so not PTE_U.
    mappages(
        pagetable,
        TRAMPOLINE as usize,
        PGSIZE as usize,
        trampoline.as_mut_ptr() as usize,
        (PTE_R | PTE_X) as i32,
    );

    // map the trapframe just below TRAMPOLINE, for trampoline.S.
    mappages(
        pagetable,
        TRAPFRAME as usize,
        PGSIZE as usize,
        (*p).tf as usize,
        (PTE_R | PTE_W) as i32,
    );
    pagetable
}

/// Free a process's page table, and free the
/// physical memory it refers to.
pub unsafe fn proc_freepagetable(mut pagetable: pagetable_t, mut sz: usize) {
    uvmunmap(pagetable, TRAMPOLINE as usize, PGSIZE as usize, 0);
    uvmunmap(pagetable, TRAPFRAME as usize, PGSIZE as usize, 0);
    if sz > 0 {
        uvmfree(pagetable, sz);
    };
}

/// a user program that calls exec("/init")
/// od -t xC initcode
static mut initcode: [u8; 51] = [
    0x17, 0x5, 0, 0, 0x13, 0x5, 0x5, 0x2, 0x97, 0x5, 0, 0, 0x93, 0x85, 0x5, 0x2, 0x9d, 0x48, 0x73,
    0, 0, 0, 0x89, 0x48, 0x73, 0, 0, 0, 0xef, 0xf0, 0xbf, 0xff, 0x2f, 0x69, 0x6e, 0x69, 0x74, 0, 0,
    0x1, 0x20, 0, 0, 0, 0, 0, 0, 0, 0, 0, 0,
];

/// Set up first user process.
pub unsafe fn userinit() {
    let mut p: *mut proc = ptr::null_mut();
    p = allocproc();
    initproc = p;

    // allocate one user page and copy init's instructions
    // and data into it.
    uvminit(
        (*p).pagetable,
        initcode.as_mut_ptr(),
        ::core::mem::size_of::<[u8; 51]>() as u32,
    );
    (*p).sz = PGSIZE as usize;

    // prepare for the very first "return" from kernel to user.
    // user program counter
    (*(*p).tf).epc = 0;

    // user stack pointer
    (*(*p).tf).sp = PGSIZE as usize;
    safestrcpy(
        (*p).name.as_mut_ptr(),
        b"initcode\x00" as *const u8 as *const libc::c_char,
        ::core::mem::size_of::<[libc::c_char; 16]>() as i32,
    );
    (*p).cwd = namei(b"/\x00" as *const u8 as *const libc::c_char as *mut libc::c_char);
    (*p).state = RUNNABLE;
    (*p).lock.release();
}

/// Grow or shrink user memory by n bytes.
/// Return 0 on success, -1 on failure.
pub unsafe fn growproc(n: i32) -> i32 {
    let mut p: *mut proc = myproc();
    let sz = (*p).sz as u32;
    let sz = match n.cmp(&0) {
        Ordering::Equal => sz,
        Ordering::Greater => {
            let sz = uvmalloc(
                (*p).pagetable,
                sz as usize,
                sz.wrapping_add(n as u32) as usize,
            ) as u32;
            if sz == 0 {
                return -1;
            }
            sz
        }
        Ordering::Less => uvmdealloc(
            (*p).pagetable,
            sz as usize,
            sz.wrapping_add(n as u32) as usize,
        ) as u32,
    };
    (*p).sz = sz as usize;
    0
}

/// Create a new process, copying the parent.
/// Sets up child kernel stack to return as if from fork() system call.
pub unsafe fn fork() -> i32 {
    let mut pid: i32 = 0;
    let mut np: *mut proc = ptr::null_mut();
    let mut p: *mut proc = myproc();

    // Allocate process.
    np = allocproc();
    if np.is_null() {
        return -1;
    }

    // Copy user memory from parent to child.
    if uvmcopy((*p).pagetable, (*np).pagetable, (*p).sz) < 0 {
        freeproc(np);
        (*np).lock.release();
        return -1;
    }
    (*np).sz = (*p).sz;
    (*np).parent = p;

    // copy saved user registers.
    *(*np).tf = *(*p).tf;

    // Cause fork to return 0 in the child.
    (*(*np).tf).a0 = 0;

    // increment reference counts on open file descriptors.
    for i in 0..NOFILE {
        if !(*p).ofile[i as usize].is_null() {
            (*np).ofile[i as usize] = (*(*p).ofile[i as usize]).dup()
        }
    }
    (*np).cwd = (*(*p).cwd).idup();
    safestrcpy(
        (*np).name.as_mut_ptr(),
        (*p).name.as_mut_ptr(),
        ::core::mem::size_of::<[libc::c_char; 16]>() as i32,
    );
    pid = (*np).pid;
    (*np).state = RUNNABLE;
    (*np).lock.release();
    pid
}

/// Pass p's abandoned children to init.
/// Caller must hold p->lock.
pub unsafe fn reparent(mut p: *mut proc) {
    let mut pp = proc.as_mut_ptr();
    while pp < &mut *proc.as_mut_ptr().offset(NPROC as isize) as *mut proc {
        // this code uses pp->parent without holding pp->lock.
        // acquiring the lock first could cause a deadlock
        // if pp or a child of pp were also in exit()
        // and about to try to lock p.
        if (*pp).parent == p {
            // pp->parent can't change between the check and the acquire()
            // because only the parent changes it, and we're the parent.
            (*pp).lock.acquire();
            (*pp).parent = initproc;

            // we should wake up init here, but that would require
            // initproc->lock, which would be a deadlock, since we hold
            // the lock on one of init's children (pp). this is why
            // exit() always wakes init (before acquiring any locks).
            (*pp).lock.release();
        }
        pp = pp.offset(1)
    }
}

/// Exit the current process.  Does not return.
/// An exited process remains in the zombie state
/// until its parent calls wait().
pub unsafe fn exit(mut status: i32) {
    let mut p: *mut proc = myproc();
    if p == initproc {
        panic(b"init exiting\x00" as *const u8 as *const libc::c_char as *mut libc::c_char);
    }

    // Close all open files.
    for fd in 0..NOFILE {
        if !(*p).ofile[fd as usize].is_null() {
            let mut f: *mut File = (*p).ofile[fd as usize];
            (*f).close();
            (*p).ofile[fd as usize] = ptr::null_mut();
        }
    }
    begin_op();
    (*(*p).cwd).put();
    end_op();
    (*p).cwd = ptr::null_mut();

    // we might re-parent a child to init. we can't be precise about
    // waking up init, since we can't acquire its lock once we've
    // spinlock::acquired any other proc lock. so wake up init whether that's
    // necessary or not. init may miss this wakeup, but that seems
    // harmless.
    (*initproc).lock.acquire();
    wakeup1(initproc);
    (*initproc).lock.release();

    // grab a copy of p->parent, to ensure that we unlock the same
    // parent we locked. in case our parent gives us away to init while
    // we're waiting for the parent lock. we may then race with an
    // exiting parent, but the result will be a harmless spurious wakeup
    // to a dead or wrong process; proc structs are never re-allocated
    // as anything else.
    (*p).lock.acquire();
    let mut original_parent: *mut proc = (*p).parent;
    (*p).lock.release();

    // we need the parent's lock in order to wake it up from wait().
    // the parent-then-child rule says we have to lock it first.
    (*original_parent).lock.acquire();

    (*p).lock.acquire();

    // Give any children to init.
    reparent(p);

    // Parent might be sleeping in wait().
    wakeup1(original_parent);
    (*p).xstate = status;
    (*p).state = ZOMBIE;
    (*original_parent).lock.release();

    // Jump into the scheduler, never to return.
    sched();
    panic(b"zombie exit\x00" as *const u8 as *const libc::c_char as *mut libc::c_char);
}

/// Wait for a child process to exit and return its pid.
/// Return -1 if this process has no children.
pub unsafe fn wait(mut addr: usize) -> i32 {
    let mut p: *mut proc = myproc();

    // hold p->lock for the whole time to avoid lost
    // wakeups from a child's exit().
    (*p).lock.acquire();
    loop {
        // Scan through table looking for exited children.
        let mut havekids: i32 = 0;
        let mut np = proc.as_mut_ptr();
        while np < &mut *proc.as_mut_ptr().offset(NPROC as isize) as *mut proc {
            // this code uses np->parent without holding np->lock.
            // acquiring the lock first would cause a deadlock,
            // since np might be an ancestor, and we already hold p->lock.
            if (*np).parent == p {
                // np->parent can't change between the check and the acquire()
                // because only the parent changes it, and we're the parent.
                (*np).lock.acquire();
                havekids = 1;
                if (*np).state as u32 == ZOMBIE as i32 as u32 {
                    // Found one.
                    let pid = (*np).pid;
                    if addr != 0
                        && copyout(
                            (*p).pagetable,
                            addr,
                            &mut (*np).xstate as *mut i32 as *mut libc::c_char,
                            ::core::mem::size_of::<i32>(),
                        ) < 0
                    {
                        (*np).lock.release();
                        (*p).lock.release();
                        return -1;
                    }
                    freeproc(np);
                    (*np).lock.release();
                    (*p).lock.release();
                    return pid;
                }
                (*np).lock.release();
            }
            np = np.offset(1)
        }

        // No point waiting if we don't have any children.
        if havekids == 0 || (*p).killed != 0 {
            (*p).lock.release();
            return -1;
        }

        // Wait for a child to exit.
        //DOC: wait-sleep
        sleep(p as *mut libc::c_void, &mut (*p).lock);
    }
}

/// Per-CPU process scheduler.
/// Each CPU calls scheduler() after setting itself up.
/// Scheduler never returns.  It loops, doing:
///  - choose a process to run.
///  - swtch to start running that process.
///  - eventually that process transfers control
///    via swtch back to the scheduler.
pub unsafe fn scheduler() -> ! {
    let mut c: *mut cpu = mycpu();
    (*c).proc = ptr::null_mut();
    loop {
        // Avoid deadlock by ensuring that devices can interrupt.
        intr_on();
        let mut p = proc.as_mut_ptr();
<<<<<<< HEAD

        while p < &mut *proc.as_mut_ptr().offset(NPROC as isize) as *mut proc_0 {
=======
        while p < &mut *proc.as_mut_ptr().offset(NPROC as isize) as *mut proc {
>>>>>>> f1df2b42
            (*p).lock.acquire();
            if (*p).state as u32 == RUNNABLE as i32 as u32 {
                // Switch to chosen process.  It is the process's job
                // to release its lock and then reacquire it
                // before jumping back to us.
                (*p).state = RUNNING;
                (*c).proc = p;
                swtch(&mut (*c).scheduler, &mut (*p).context);

                // Process is done running for now.
                // It should have changed its p->state before coming back.
                (*c).proc = ptr::null_mut()
            }
            (*p).lock.release();
            p = p.offset(1)
        }
    }
}

/// Switch to scheduler.  Must hold only p->lock
/// and have changed proc->state. Saves and restores
/// intena because intena is a property of this
/// kernel thread, not this CPU. It should
/// be proc->intena and proc->noff, but that would
/// break in the few places where a lock is held but
/// there's no process.
unsafe fn sched() {
    let mut intena: i32 = 0;
    let mut p: *mut proc = myproc();
    if (*p).lock.holding() == 0 {
        panic(b"sched p->lock\x00" as *const u8 as *const libc::c_char as *mut libc::c_char);
    }
    if (*mycpu()).noff != 1 {
        panic(b"sched locks\x00" as *const u8 as *const libc::c_char as *mut libc::c_char);
    }
    if (*p).state as u32 == RUNNING as i32 as u32 {
        panic(b"sched running\x00" as *const u8 as *const libc::c_char as *mut libc::c_char);
    }
    if intr_get() != 0 {
        panic(b"sched interruptible\x00" as *const u8 as *const libc::c_char as *mut libc::c_char);
    }
    intena = (*mycpu()).intena;
    swtch(
        &mut (*p).context,
        &mut (*(mycpu as unsafe fn() -> *mut cpu)()).scheduler,
    );
    (*mycpu()).intena = intena;
}

/// Give up the CPU for one scheduling round.
pub unsafe fn proc_yield() {
    let mut p: *mut proc = myproc();
    (*p).lock.acquire();
    (*p).state = RUNNABLE;
    sched();
    (*p).lock.release();
}

/// A fork child's very first scheduling by scheduler()
/// will swtch to forkret.
unsafe fn forkret() {
    static mut first: i32 = 1;

    // Still holding p->lock from scheduler.
    (*(myproc as unsafe fn() -> *mut proc)()).lock.release();
    if first != 0 {
        // File system initialization must be run in the context of a
        // regular process (e.g., because it calls sleep), and thus cannot
        // be run from main().
        first = 0;
        fsinit(ROOTDEV);
    }
    usertrapret();
}

/// Atomically release lock and sleep on chan.
/// reacquires lock when awakened.
pub unsafe fn sleep(mut chan: *mut libc::c_void, mut lk: *mut Spinlock) {
    let mut p: *mut proc = myproc();

    // Must acquire p->lock in order to
    // change p->state and then call sched.
    // Once we hold p->lock, we can be
    // guaranteed that we won't miss any wakeup
    // (wakeup locks p->lock),
    // so it's okay to release lk.

    //DOC: sleeplock0
    if lk != &mut (*p).lock as *mut Spinlock {
        //DOC: sleeplock1
        (*p).lock.acquire();
        (*lk).release();
    }

    // Go to sleep.
    (*p).chan = chan;
    (*p).state = SLEEPING;
    sched();

    // Tidy up.
    (*p).chan = ptr::null_mut();

    // Reacquire original lock.
    if lk != &mut (*p).lock as *mut Spinlock {
        (*p).lock.release();
        (*lk).acquire();
    };
}

/// Wake up all processes sleeping on chan.
/// Must be called without any p->lock.
pub unsafe fn wakeup(mut chan: *mut libc::c_void) {
    let mut p = proc.as_mut_ptr();
    while p < &mut *proc.as_mut_ptr().offset(NPROC as isize) as *mut proc {
        (*p).lock.acquire();
        if (*p).state as u32 == SLEEPING as u32 && (*p).chan == chan {
            (*p).state = RUNNABLE
        }
        (*p).lock.release();
        p = p.offset(1)
    }
}

/// Wake up p if it is sleeping in wait(); used by exit().
/// Caller must hold p->lock.
unsafe fn wakeup1(mut p: *mut proc) {
    if (*p).lock.holding() == 0 {
        panic(b"wakeup1\x00" as *const u8 as *const libc::c_char as *mut libc::c_char);
    }
    if (*p).chan == p as *mut libc::c_void && (*p).state as u32 == SLEEPING as u32 {
        (*p).state = RUNNABLE
    };
}

/// Kill the process with the given pid.
/// The victim won't exit until it tries to return
/// to user space (see usertrap() in trap.c).
pub unsafe fn kill(mut pid: i32) -> i32 {
    let mut p = proc.as_mut_ptr();
<<<<<<< HEAD

    while p < &mut *proc.as_mut_ptr().offset(NPROC as isize) as *mut proc_0 {
=======
    while p < &mut *proc.as_mut_ptr().offset(NPROC as isize) as *mut proc {
>>>>>>> f1df2b42
        (*p).lock.acquire();
        if (*p).pid == pid {
            (*p).killed = 1;
            if (*p).state as u32 == SLEEPING as u32 {
                // Wake process from sleep().
                (*p).state = RUNNABLE
            }
            (*p).lock.release();
            return 0;
        }
        (*p).lock.release();
        p = p.offset(1)
    }
    -1
}

/// Copy to either a user address, or kernel address,
/// depending on usr_dst.
/// Returns 0 on success, -1 on error.
pub unsafe fn either_copyout(
    mut user_dst: i32,
    mut dst: usize,
    mut src: *mut libc::c_void,
    mut len: usize,
) -> i32 {
    let mut p: *mut proc = myproc();
    if user_dst != 0 {
        copyout((*p).pagetable, dst, src as *mut libc::c_char, len)
    } else {
        ptr::copy(src, dst as *mut libc::c_char as *mut libc::c_void, len);
        0
    }
}

/// Copy from either a user address, or kernel address,
/// depending on usr_src.
/// Returns 0 on success, -1 on error.
pub unsafe fn either_copyin(
    mut dst: *mut libc::c_void,
    mut user_src: i32,
    mut src: usize,
    mut len: usize,
) -> i32 {
    let mut p: *mut proc = myproc();
    if user_src != 0 {
        copyin((*p).pagetable, dst as *mut libc::c_char, src, len)
    } else {
        ptr::copy(src as *mut libc::c_char as *const libc::c_void, dst, len);
        0
    }
}

/// Print a process listing to console.  For debugging.
/// Runs when user types ^P on console.
/// No lock to avoid wedging a stuck machine further.
pub unsafe fn procdump() {
    static mut states: [*mut libc::c_char; 5] = [
        b"unused\x00" as *const u8 as *const libc::c_char as *mut libc::c_char,
        b"sleep \x00" as *const u8 as *const libc::c_char as *mut libc::c_char,
        b"runble\x00" as *const u8 as *const libc::c_char as *mut libc::c_char,
        b"run   \x00" as *const u8 as *const libc::c_char as *mut libc::c_char,
        b"zombie\x00" as *const u8 as *const libc::c_char as *mut libc::c_char,
    ];
    printf(b"\n\x00" as *const u8 as *const libc::c_char as *mut libc::c_char);
    let mut p = proc.as_mut_ptr();
    while p < &mut *proc.as_mut_ptr().offset(NPROC as isize) as *mut proc {
        if (*p).state as u32 != UNUSED as i32 as u32 {
            let state = if ((*p).state as usize)
                < (::core::mem::size_of::<[*mut libc::c_char; 5]>() as usize)
                    .wrapping_div(::core::mem::size_of::<*mut libc::c_char>())
                && !states[(*p).state as usize].is_null()
            {
                states[(*p).state as usize]
            } else {
                b"???\x00" as *const u8 as *const libc::c_char as *mut libc::c_char
            };
            printf(
                b"%d %s %s\x00" as *const u8 as *const libc::c_char as *mut libc::c_char,
                (*p).pid,
                state,
                (*p).name.as_mut_ptr(),
            );
            printf(b"\n\x00" as *const u8 as *const libc::c_char as *mut libc::c_char);
        }
        p = p.offset(1)
    }
}<|MERGE_RESOLUTION|>--- conflicted
+++ resolved
@@ -32,14 +32,10 @@
 /// per-CPU-state
 #[derive(Copy, Clone)]
 pub struct cpu {
-<<<<<<< HEAD
     /// The process running on this cpu, or null
-    pub proc_0: *mut proc_0,
+    pub proc: *mut proc,
 
     /// swtch() her to enter scheduler()
-=======
-    pub proc: *mut proc,
->>>>>>> f1df2b42
     pub scheduler: Context,
 
     /// Depth of push_off() nesting
@@ -79,15 +75,11 @@
     /// p->lock must be held when using these:
     /// Process state
     pub state: procstate,
-<<<<<<< HEAD
 
     /// Parent process
-    parent: *mut proc_0,
+    parent: *mut proc,
 
     /// If non-zero, sleeping on chan
-=======
-    parent: *mut proc,
->>>>>>> f1df2b42
     chan: *mut libc::c_void,
 
     /// If non-zero, have been killed
@@ -318,13 +310,10 @@
 
 static mut proc: [proc; NPROC as usize] = [proc::zeroed(); NPROC as usize];
 
-<<<<<<< HEAD
-static mut initproc: *mut proc_0 = ptr::null_mut();
-
-=======
 static mut initproc: *mut proc = ptr::null_mut();
->>>>>>> f1df2b42
+
 static mut nextpid: i32 = 1;
+
 static mut pid_lock: Spinlock = Spinlock::zeroed();
 
 #[no_mangle]
@@ -764,12 +753,8 @@
         // Avoid deadlock by ensuring that devices can interrupt.
         intr_on();
         let mut p = proc.as_mut_ptr();
-<<<<<<< HEAD
-
-        while p < &mut *proc.as_mut_ptr().offset(NPROC as isize) as *mut proc_0 {
-=======
+
         while p < &mut *proc.as_mut_ptr().offset(NPROC as isize) as *mut proc {
->>>>>>> f1df2b42
             (*p).lock.acquire();
             if (*p).state as u32 == RUNNABLE as i32 as u32 {
                 // Switch to chosen process.  It is the process's job
@@ -909,12 +894,8 @@
 /// to user space (see usertrap() in trap.c).
 pub unsafe fn kill(mut pid: i32) -> i32 {
     let mut p = proc.as_mut_ptr();
-<<<<<<< HEAD
-
-    while p < &mut *proc.as_mut_ptr().offset(NPROC as isize) as *mut proc_0 {
-=======
+
     while p < &mut *proc.as_mut_ptr().offset(NPROC as isize) as *mut proc {
->>>>>>> f1df2b42
         (*p).lock.acquire();
         if (*p).pid == pid {
             (*p).killed = 1;
